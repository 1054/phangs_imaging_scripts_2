--- conflicted
+++ resolved
@@ -1517,16 +1517,9 @@
             excludechans = False
         else:
             excludechans = True
-
         statwt_params = {'vis': infile, 'timebin': '0.001s', 'slidetimebin': False, 'chanbin': 'spw', 
                          'statalg': 'classic', 'datacolumn': datacolumn, 
-<<<<<<< HEAD
-                         'fitspw': exclude_str, 'excludechans': True}
-        if exclude_str == '':
-            statwt_params['excludechans'] = False
-=======
                          'fitspw': exclude_str, 'excludechans': excludechans}
->>>>>>> 29129d46
     else:
         # CASA version <= 5.4.1
         statwt_params = {'vis': infile, 'timebin': '0.001s', 'slidetimebin': False, 'chanbin': 'spw', 
