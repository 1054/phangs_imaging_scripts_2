"""
handlerVis (VisHandler object)

The PHANGS pipeline to handle staging and pre-processing of uv data
before imaging. Works through a single big class (the
VisHandler). This needs to be attached to a keyHandler to access the
target, product, and configuration keys and locations of the uv data.

To run the individual routines, this code needs to be run inside
CASA. See an example application inside stage_7m_co21.py .

Example:

    $ casa
    from phangsPipeline import handlerKeys as kh
    from phangsPipeline import uvdataHandler as uvh
    this_kh = kh.KeyHandler(master_key = 'config_keys/master_key.txt')
    this_uvh = uvh.VisHandler(key_handler = this_kh, dry_run = False)
    # Set which data to process
    this_uvh.set_line_products(only=['co21'])
    this_uvh.set_interf_configs(only=['12m+7m'])
    this_uvh.set_targets(only=['ngc3621'])
    # Process
    this_uvh.loop_stage_uvdata()

"""

import os
import sys
import logging

from . import handlerTemplate
from . import utilsFilenames as fnames

# Spectral lines
from . import utilsLines as lines

logger = logging.getLogger(__name__)
logger.setLevel(logging.DEBUG)

# Check casa environment by importing CASA-only packages
from .casa_check import is_casa_installed
casa_enabled = is_casa_installed()

if casa_enabled:
    logger.debug('casa_enabled = True')
    from . import casaVisRoutines as cvr
<<<<<<< HEAD
    reload(cvr)  #<TODO><DEBUG>#
=======
    # reload(cvr) #<TODO><DEBUG>#
>>>>>>> 63677e1f
else:
    logger.debug('casa_enabled = False')
    sys.path.append(os.path.dirname(os.path.abspath(__file__)))


class VisHandler(handlerTemplate.HandlerTemplate):
    """
    Class to manipulate calibrated ALMA visibility data (measurement
    sets), extracting lines, combining multiple data sets, and
    carrying out other steps in prepration for imaging.
    """

    ############
    # __init__ #
    ############

    def __init__(self, key_handler=None, dry_run=False):
        """
        """
        # Can't use super and keep python2/3 agnostic
        handlerTemplate.HandlerTemplate.__init__(
            self, key_handler=key_handler, dry_run=dry_run)

#region Loops

    ######################################
    # Loop through all steps and targets #
    ######################################

    def loop_stage_uvdata(
            self,
            do_all=False,
            do_copy=False,
            do_remove_staging=False,
            do_custom=False,
            do_contsub=False,
            do_extract_line=False,
            do_extract_cont=False,
            extra_ext='',
            make_directories=True,
            statwt_line=True,
            statwt_cont=True,
            timebin=None,
            just_projects=None,
            strict_config=True,
            require_full_line_coverage=False,
            require_full_cont_coverage=False,
            overwrite=False):
        """
        Loops over the full set of targets, products, and configurations
        to run the uv data processing. Toggle the parts of the loop
        using the do_XXX booleans. Other choices affect the algorithms
        used.

        The strict_config option sets whether to require that a target has data
        from ALL arrays that make up the configuration (True) or not (False).

<<<<<<< HEAD
        The require_full_line_coverage option sets whether to require a
        measurement set to completely cover a given line's frequency range
        (True) or not (False).
=======
        The require_full_line_coverage option sets whether to require a measurement set
        to completely cover a given line's frequency range (True) or not (False).
>>>>>>> 63677e1f
        """

        if make_directories:
            self._kh.make_missing_directories(imaging=True)

        if do_all:
            do_copy = True
            do_contsub = True
            do_custom = True
            do_extract_line = True
            do_extract_cont = True
            do_remove_staging = True

        target_list = self.get_targets()
        product_list = self.get_all_products()
        config_list = self.get_interf_configs()

        # Our first loop goes over the individual measurement sets,
        # splits, and continuum subtracts the data. At this stage we
        # have no knowledge of configs except that selection may
        # reduce the number of input measurement sets.

        for this_target, this_project, this_array_tag, this_obsnum in \
                self._kh.loop_over_input_ms(
                    target=target_list,
                    config=config_list,
                    project=just_projects,
                    strict_config=strict_config):

            for this_product in product_list:

                # Our first step uses CASA's split to extract the relevant
                # fields and spectral windows from each input data set.

                if do_copy:

<<<<<<< HEAD
                    self.task_split(
                        target=this_target,
                        project=this_project,
                        array_tag=this_array_tag,
                        obsnum=this_obsnum,
                        product=this_product,
                        timebin=timebin,
                        require_full_line_coverage=require_full_line_coverage,
                        overwrite=overwrite)
=======
                        self.task_split(
                            target = this_target,
                            project = this_project,
                            array_tag = this_array_tag,
                            obsnum = this_obsnum,
                            product = this_product,
                            timebin = timebin,
                            require_full_line_coverage = require_full_line_coverage,
                            overwrite = overwrite,
                            )
>>>>>>> 63677e1f

                # Run custom processing. Not currently used.

                if do_custom:

                    pass

                # Next we apply uv continuum subtraction. We may later offer
                # an algorithm choice to do this before or after
                # regridding. The correct choice depends on some details of
                # the observation setup.

                if this_product in self._kh.get_line_products() and do_contsub:

                    self.task_contsub(
                        target=this_target,
                        project=this_project,
                        array_tag=this_array_tag,
                        obsnum=this_obsnum,
                        product=this_product,
                        # could add algorithm flags here
                        overwrite=overwrite)

        # Now we reprocess the data to have the desired spectral
        # setup(s). This involves rebinning and regridding for line
        # products and flagging and integration for continuum
        # products. This requires cross-talk among the different
        # measurement sets.

        for this_target, this_product, this_config in \
                self.looper(
                    do_targets=True,
                    do_products=True,
                    do_configs=True,
                    just_line=True,
                    just_interf=True):

            if strict_config:
                # this seems like it doesn't do anything - do we
                # actually want a test here and if we do shouldn't
                # it be checking if this is false then
                # continuing? In theory this is checked above.
                self._kh.has_data_for_config(
                    target=this_target,
                    config=this_config,
                    strict=True)

            if do_extract_line:

                if this_product in self._kh.get_line_products():

                    self.task_extract_line(
                        target=this_target,
                        config=this_config,
<<<<<<< HEAD
                        product=this_product,
                        exact=False,
                        do_statwt=statwt_line,
                        extra_ext_in="",
                        contsub="prefer",
                        # could add algorithm flags here
                        require_full_line_coverage=require_full_line_coverage,
                        overwrite=overwrite,
                        strict_config=strict_config)

        for this_target, this_product, this_config in \
                self.looper(
                    do_targets=True,
                    do_products=True,
                    do_configs=True,
                    just_cont=True,
                    just_interf=True):
=======
                        strict=True)

                if do_extract_line:

                    if this_product in self._kh.get_line_products():

                        self.task_extract_line(
                            target = this_target,
                            config = this_config,
                            product = this_product,
                            exact = False,
                            do_statwt = statwt_line,
                            extra_ext_in = "",
                            contsub = "prefer",
                            # could add algorithm flags here
                            require_full_line_coverage = require_full_line_coverage,
                            overwrite = overwrite,
                            strict_config = strict_config,
                            )

        for this_target, this_product, this_config in \
                self.looper(do_targets=True,do_products=True,do_configs=True,
                            just_cont=True,just_interf=True):

                # Same as above - check / revise
                if strict_config:
                    self._kh.has_data_for_config(
                        target=this_target,
                        config=this_config,
                        strict=True)
>>>>>>> 63677e1f

            # Same as above - check / revise
            if strict_config:
                self._kh.has_data_for_config(
                    target=this_target,
                    config=this_config,
                    strict=True)

            if do_extract_cont:

                if this_product in self._kh.get_continuum_products():

                    self.task_extract_continuum(
                        target=this_target,
                        product=this_product,
                        config=this_config,
                        exact=False,
                        do_statwt=statwt_cont,
                        require_full_cont_coverage=require_full_cont_coverage,
                        overwrite=overwrite,
                        strict_config=strict_config)

        # Clean up the staged measurement sets. They cost time to
        # re-split, but have a huge disk imprint and are redundant
        # with the concatenated data and original data.

        for this_target, this_project, this_array_tag, this_obsnum in \
                self._kh.loop_over_input_ms(
                    target=target_list,
                    config=config_list,
                    project=just_projects,
                    strict_config=strict_config):

            for this_product in product_list:

                if do_remove_staging:

                    self.remove_staged_products(
                        target=this_target,
                        project=this_project,
                        array_tag=this_array_tag,
                        obsnum=this_obsnum,
                        product=this_product,
                        strict_config=strict_config)

        return()

#endregion

#region Tasks

    ##########################################
    # Tasks - individual operations on data. #
    ##########################################

    def task_split(
            self,
<<<<<<< HEAD
            target=None,
            project=None,
            array_tag=None,
            obsnum=None,
            product=None,
            extra_ext_out='',
            do_statwt=False,
            timebin=None,
            use_symlink=True,
            require_full_line_coverage=False,
            overwrite=False):
=======
            target = None,
            project = None,
            array_tag = None,
            obsnum = None,
            product = None,
            extra_ext_out = '',
            do_statwt = False,
            timebin = None,
            use_symlink = True,
            require_full_line_coverage = False,
            overwrite = False,
            ):
>>>>>>> 63677e1f
        """
        Copy visibility data for one target, project, array_tag,
        obsnum combination from their original location to the imaging
        directory for the target. Then optionally split out only the
        science targets.
        """

        if target is None:
            logger.error("Please specify a target.")
            raise Exception("Please specify a target.")

        if project is None:
            logger.error("Please specify a project.")
            raise Exception("Please specify a project.")

        if array_tag is None:
            logger.error("Please specify an array_tag.")
            raise Exception("Please specify an array_tag.")

        if obsnum is None:
            logger.error("Please specify an obsnum.")
            raise Exception("Please specify an obsnum.")

        logger.info("")
        logger.info("&%&%&%&%&%&%&%&%&%&%&%&%&%")
        logger.info("Splitting u-v data for")
        logger.info("&%&%&%&%&%&%&%&%&%&%&%&%&%")
        logger.info("")

        infile = self._kh.get_file_for_input_ms(
            target=target, project=project, array_tag=array_tag, obsnum=obsnum)

        logger.info("... file: "+infile)

        if infile is None:
            logger.error("Infile not found. Returning.")
            return()

        if not os.path.isdir(infile):
            logger.error("Infile not found. Returning.")
            return()

        field = self._kh.get_field_for_input_ms(
            target=target, project=project, array_tag=array_tag, obsnum=obsnum)
        if (field.lower()).strip() == 'all':
            field = ''

        outfile = fnames.get_staged_msname(
            target=target, project=project, array_tag=array_tag, obsnum=obsnum,
            product=product, ext=extra_ext_out)

        logger.info("... output: "+outfile)

        # If the user doesn't override the time bin, get it from the
        # key handler.

        if timebin is None:
            timebin = self._kh.get_timebin_for_array_tag(array_tag=array_tag)
            logger.info("... timebin: "+str(timebin))

        # If requested, select on SPW for the product

        spw = ''
        if product is not None:

            logger.info("... product: "+str(product))

            if product in self._kh.get_line_products():

                this_line = self._kh.get_line_tag_for_line_product(product)
                vsys, vwidth = \
                    self._kh.get_system_velocity_and_velocity_width_for_target(
                        target, check_parent=False)
                max_chanwidth_kms = \
                    self._kh.get_channel_width_for_line_product(product)

                combinespw = self._kh.get_contsub_combinespw(product=product)
                if combinespw is None:
                    combinespw = False

                logger.info("... combinespw: "+str(combinespw))

                if not self._dry_run and casa_enabled:
                    if combinespw:
                        spw = cvr.find_spws_for_science(infile=infile)
                    else:
                        spw = cvr.find_spws_for_line(
                            infile=infile, line=this_line,
                            max_chanwidth_kms=max_chanwidth_kms,
                            vsys_kms=vsys, vwidth_kms=vwidth,
                            require_full_line_coverage=require_full_line_coverage)

                    if spw is None or len(spw) == 0:
                        logger.warning(
                            "... No SPWs meet the selection criteria. "
                            "Skipping.")

                        return()

            if product in self._kh.get_continuum_products():

                spw = cvr.find_spws_for_science(infile=infile)

        logger.info("... extracting spws :"+str(spw))

        # Change to the imaging directory for the target

        _ = self._kh.get_imaging_dir_for_target(target, changeto=True)

        if not self._dry_run and casa_enabled:

            cvr.split_science_targets(
                infile=infile,
                outfile=outfile,
                field=field,
                spw=spw,
                timebin=timebin,
                do_statwt=do_statwt,
                overwrite=overwrite)

        return()

    def remove_staged_products(
            self,
            target=None,
            project=None,
            array_tag=None,
            obsnum=None,
            product=None,
            extra_ext='',
            strict_config=True):
        """
        Remove 'staged' visibility products, which are intermediate
        between the calibrated data and the concated measurement sets
        that we begin processing on. Run this step after concat to
        reduct the disk footprint of the pipeline.
        """

        if target is None:
            logger.error("Please specify a target.")
            raise Exception("Please specify a target.")

        if project is None:
            logger.error("Please specify a project.")
            raise Exception("Please specify a project.")

        if array_tag is None:
            logger.error("Please specify an array_tag.")
            raise Exception("Please specify an array_tag.")

        if obsnum is None:
            logger.error("Please specify an obsnum.")
            raise Exception("Please specify an obsnum.")

        infile = fnames.get_staged_msname(
            target=target, project=project, array_tag=array_tag, obsnum=obsnum,
            product=product, ext=extra_ext)

        logger.info("")
        logger.info("&%&%&%&%&%&%&%&%&%&%&%&%&%")
        logger.info("Clearing intermediate staged u-v data for "+infile)
        logger.info("&%&%&%&%&%&%&%&%&%&%&%&%&%")
        logger.info("")

        # Change to the imaging directory for the target

        _ = self._kh.get_imaging_dir_for_target(target, changeto=True)

        if not self._dry_run:

            os.system('rm -rf '+infile)
            os.system('rm -rf '+infile+'.contsub')

        return()

    def task_concat_uvdata(
            self,
            target=None,
            product=None,
            config=None,
            just_projects=None,
            extra_ext_in='',
            extra_ext_out='',
            overwrite=False,
            strict_config=True):
        """
        Concatenate all measurement sets for the supplied
        target+config+product combination.
        """

        if target is None:
            logger.error("Please specify a target.")
            raise Exception("Please specify a target.")

        if product is None:
            logger.error("Please specify a product.")
            raise Exception("Please specify a product.")

        if config is None:
            logger.error("Please specify a config.")
            raise Exception("Please specify a config.")

        # Change to the imaging directory for the target

        _ = self._kh.get_imaging_dir_for_target(target, changeto=True)

        # Generate the list of staged measurement sets to combine

        staged_ms_list = []
        for this_target, this_project, this_array_tag, this_obsnum in \
                self._kh.loop_over_input_ms(
                    target=target,
                    config=config,
                    project=just_projects,
                    strict_config=strict_config):

            this_staged_ms = fnames.get_staged_msname(
                target=this_target, project=this_project,
                array_tag=this_array_tag, obsnum=this_obsnum, product=product,
                ext=extra_ext_in)
            if os.path.isdir(this_staged_ms):
                staged_ms_list.append(this_staged_ms)
            else:
                logger.warning(
                    "MS not found and will be dropped from concat: " +
                    str(this_staged_ms))
                logger.warning("This might or might not be a problem.")

        if len(staged_ms_list) == 0:
            logger.warning("No measurement sets to concatenate, returning.")
            return()

        # Generate the outfile name

        outfile = fnames.get_vis_filename(
            target=target, config=config, product=product,
            ext=extra_ext_out, suffix=None)

        # Revise here

        logger.info("")
        logger.info("&%&%&%&%&%&%&%&%&%&%&%&%&%&%&%&%&%&%&%&%&%&%&%&%&%&%")
        logger.info("Concatenating staged and split u-v data for:")
        logger.info("... target: "+target)
        logger.info("... product: "+product)
        logger.info("... config: "+config)
        logger.info("... files: "+str(staged_ms_list))
        logger.info("... output: "+str(outfile))
        logger.info("&%&%&%&%&%&%&%&%&%&%&%&%&%&%&%&%&%&%&%&%&%&%&%&%&%&%")
        logger.info("")

        # Concatenate the measurement sets

        if not self._dry_run and casa_enabled:

            cvr.concat_ms(
                infile_list=staged_ms_list,
                outfile=outfile,
                overwrite=overwrite,
                copypointing=False)  # come back later

        return()

    def task_contsub(
            self,
            target=None,
            project=None,
            array_tag=None,
            obsnum=None,
            product=None,
            extra_ext_in='',
            overwrite=False):
        """
        Run u-v plane continuum subtraction on an individual input
        measurement set.
        """

        if target is None:
            logger.error("Please specify a target.")
            raise Exception("Please specify a target.")

        if project is None:
            logger.error("Please specify a project.")
            raise Exception("Please specify a project.")

        if array_tag is None:
            logger.error("Please specify an array_tag.")
            raise Exception("Please specify an array_tag.")

        if obsnum is None:
            logger.error("Please specify an obsnum.")
            raise Exception("Please specify an obsnum.")

        infile = fnames.get_staged_msname(
            target=target, project=project,
            array_tag=array_tag, obsnum=obsnum, product=product,
            ext=extra_ext_in)

        # get target vsys and vwidth
        # if part of linear mosaic, use vsys, vwidth of the parent target
        vsys, vwidth = \
            self._kh.get_system_velocity_and_velocity_width_for_target(
                target, check_parent=True)

        # Get lines to exclude.

        lines_to_exclude = self._kh.get_lines_to_flag(product=product)
        this_line_tag = self._kh.get_line_tag_for_line_product(product)
        if len(lines_to_exclude) == 0:
            lines_to_exclude = [this_line_tag]

        # Translate these into frequency ranges

        ranges_to_exclude = lines.get_ghz_range_for_list(
            line_list=lines_to_exclude, vsys_kms=vsys, vwidth_kms=vwidth)

        # Query the keyhandler for the details of continuum subtraction

        fitorder = self._kh.get_contsub_fitorder(product=product)
        if fitorder is None:
            fitorder = 0

        combinespw = self._kh.get_contsub_combinespw(product=product)
        if combinespw is None:
            combinespw = False

        combine = ''
        if combinespw:
            combine = 'spw'

        logger.info("")
        logger.info("&%&%&%&%&%&%&%&%&%&%&%&%&%")
        logger.info("u-v continuum subtraction for")
        logger.info("... file: "+infile)
        logger.info("... output: "+infile+'.contsub')
        logger.info("... excluding frequency ranges: "+str(ranges_to_exclude))
        logger.info("&%&%&%&%&%&%&%&%&%&%&%&%&%")
        logger.info("")

        # Change to the imaging directory for the target

        _ = self._kh.get_imaging_dir_for_target(target, changeto=True)

        if not self._dry_run and casa_enabled:

            cvr.contsub(
                infile=infile,
                # outfile is not an option right now, comes out ".contsub"
                ranges_to_exclude=ranges_to_exclude,
                overwrite=overwrite,
                fitorder=fitorder,
                combine=combine)

        return()

    def task_run_custom_scripts(
            self,
            target=None,
            product=None,
            config=None,
            extra_ext=''):
        """
        """
        pass

    def task_extract_line(
            self,
<<<<<<< HEAD
            target=None,
            product=None,
            config=None,
            exact=False,
            contsub="prefer",
            extra_ext_in='',
            extra_ext_out='',
            do_statwt=True,
            edge_for_statwt=None,
            method="regrid_then_rebin",
            require_full_line_coverage=False,
            overwrite=False,
            strict_config=True):
=======
            target = None,
            product = None,
            config = None,
            exact = False,
            contsub = "prefer",
            extra_ext_in = '',
            extra_ext_out = '',
            do_statwt = True,
            edge_for_statwt = None,
            method = "regrid_then_rebin",
            require_full_line_coverage = False,
            overwrite = False,
            strict_config = True,
            ):
>>>>>>> 63677e1f
        """
        Extract spectral line data from ms data for the input target,
        config and product.
        """

        # Error checking

        if target is None:
            logger.error("Please specify a target.")
            raise Exception("Please specify a target.")

        if product is None:
            logger.error("Please specify a product.")
            raise Exception("Please specify a product.")

        if config is None:
            logger.error("Please specify a config.")
            raise Exception("Please specify a config.")

        # If the user wants statwt but doesn't override the edge
        # value, get it from the key handler.

        if do_statwt:
            if edge_for_statwt is None:
                edge_for_statwt = \
                    self._kh.get_statwt_edge_for_line_product(product=product)

        # Option re: continuum subtraction

        valid_contsub_options = ['prefer', 'require', 'none']
        if contsub.lower().strip() not in valid_contsub_options:
            logger.error("Please choose a valid contsub option.")
            logger.error("Valid options are:"+str(valid_contsub_options))
            raise Exception("Please choose a valid contsub option.")

        # Compile a list of input files, looping over the staged
        # measurement sets.

        _ = self._kh.get_imaging_dir_for_target(target, changeto=True)

        infile_dict = {}
        for this_target, this_project, this_array_tag, this_obsnum in \
                self._kh.loop_over_input_ms(
                    target=[target], config=[config], project=None,
                    strict_config=strict_config):

            # The name of the staged measurement set with this
            # combination of target, project, array, obsnum.

            this_infile = fnames.get_staged_msname(
                target=this_target, project=this_project,
                array_tag=this_array_tag, obsnum=this_obsnum,
                product=product, ext=extra_ext_in)

            # Check for existence of original data and continuum
            # subtraction.

            infile_dict[this_infile] = {}
            infile_dict[this_infile]['present'] = \
                os.path.isdir(this_infile)
            infile_dict[this_infile]['contsub'] = \
                os.path.isdir(this_infile+'.contsub')

        # Implement the logic related to continuum
        # subtraction. Options are "require" (use only data with
        # continuum subtraction), "prefer" (if any data are missing
        # continuum subtraction but are present then skip continuum
        # subtraction), or "none" (use original data).

        infile_list = []

        if contsub == 'prefer':

            all_have_contsub = True

            for this_infile in infile_dict.keys():
                if not infile_dict[this_infile]['present']:
                    continue
                if not infile_dict[this_infile]['contsub']:
                    all_have_contsub = False

            if all_have_contsub:
                logger.info(
                    "All files have continuum subtraction. Using that.")
                contsub = 'require'
            else:
                logger.info(
                    "Some files missing continuum subtraction. Skipping.")
                contsub = 'none'

        if contsub == 'require':

            logger.warning(infile_dict)

            for this_infile in infile_dict.keys():
                if infile_dict[this_infile]['contsub']:
                    infile_list.append(this_infile+'.contsub')
                    logger.warning("In file: {}".format(this_infile))
                else:
                    logger.warning(
                        "File lacks contsub, skipping: "+str(this_infile))

        if contsub == 'none':

            for this_infile in infile_dict.keys():
                if infile_dict[this_infile]['present']:
                    infile_list.append(this_infile)
                else:
                    logger.warning("File missing, skipping: "+str(this_infile))

        if len(infile_list) == 0:
            logger.warning("No files to process.")
            return()

        # Define the output file. Line extraction has a concatenation
        # step, so the individual measurement sets will be combined
        # after extraction.

        outfile = fnames.get_vis_filename(
            target=target, config=config, product=product,
            ext=extra_ext_out, suffix=None)

        # Extract the spectral information needed for the regrid

        vsys_kms, vwidth_kms = \
            self._kh.get_system_velocity_and_velocity_width_for_target(
                target, check_parent=False)
        line_to_extract = self._kh.get_line_tag_for_line_product(product)

        valid_methods = [
            'regrid_then_rebin', 'rebin_then_regrid',
            'just_regrid', 'just_rebin']
        if method.lower().strip() not in valid_methods:
            logger.error("Not a valid line extraction method - "+str(method))
            raise Exception("Please specify a valid line extraction method.")

        target_chanwidth = self._kh.get_channel_width_for_line_product(product)

        logger.info("")
        logger.info("&%&%&%&%&%&%&%&%&%&%&%&%&%")
        logger.info("Extracting spectral product:")
        logger.info("... Line: "+str(line_to_extract))
        logger.info("... Vsys [km/s]: "+str(vsys_kms))
        logger.info("... Vwidth [km/s]: "+str(vwidth_kms))
        logger.info("... Method: "+str(method))
        logger.info("... From files: "+str(infile_list))
        logger.info("... To file: "+str(outfile))
        logger.info("&%&%&%&%&%&%&%&%&%&%&%&%&%")
        logger.info("")

        if not self._dry_run and casa_enabled:

            cvr.batch_extract_line(
                infile_list=infile_list,
                outfile=outfile,
                target_chan_kms=target_chanwidth,
                line=line_to_extract,
                vsys_kms=vsys_kms, vwidth_kms=vwidth_kms,
<<<<<<< HEAD
                method=method,
                exact=exact,
                overwrite=overwrite,
                clear_pointing=False,
                require_full_line_coverage=require_full_line_coverage)
=======
                method = 'regrid_then_rebin',
                exact = exact,
                overwrite = overwrite,
                clear_pointing = False,
                require_full_line_coverage = require_full_line_coverage,
                )
>>>>>>> 63677e1f

            if do_statwt:

                cvr.reweight_data(
                    infile=outfile,
                    edge_kms=edge_for_statwt,
                    overwrite=overwrite)

        return()

    def task_extract_continuum(
            self,
            target=None,
            product=None,
            config=None,
            exact=False,
            extra_ext_in='',
            extra_ext_out='',
            do_statwt=True,
            method="regrid_then_rebin",
            require_full_cont_coverage=False,
            overwrite=False,
            strict_config=True):
        """
        Extract continuum data from ms data for the input target, config,
        and product.
        """

        # Error checking

        if target is None:
            logger.error("Please specify a target.")
            raise Exception("Please specify a target.")

        if product is None:
            logger.error("Please specify a product.")
            raise Exception("Please specify a product.")

        if config is None:
            logger.error("Please specify a config.")
            raise Exception("Please specify a config.")

        _ = self._kh.get_imaging_dir_for_target(target, changeto=True)

        infile_dict = {}
        for this_target, this_project, this_array_tag, this_obsnum in \
                self._kh.loop_over_input_ms(
                    target=[target], config=[config], project=None,
                    strict_config=strict_config):

            # The name of the staged measurement set with this
            # combination of target, project, array, obsnum.

            this_infile = fnames.get_staged_msname(
                target=this_target, project=this_project,
                array_tag=this_array_tag, obsnum=this_obsnum,
                product=product, ext=extra_ext_in)

            # Check for existence of original data and continuum
            # subtraction.

            infile_dict[this_infile] = {}
            infile_dict[this_infile]['present'] = \
                os.path.isdir(this_infile)

        infile_list = []
        for this_infile in infile_dict.keys():
            if infile_dict[this_infile]['present']:
                infile_list.append(this_infile)

        # Note that there is a concatenation step

        outfile = fnames.get_vis_filename(
            target=target, config=config, product=product,
            ext=extra_ext_out, suffix=None)

        # Extract necessary information for flagging lines
        # get target vsys and vwidth use the parent vsys, vwidth
        # when part of a linear mosaic. useful when spectral chunks are defined
        vsys_kms, vwidth_kms = \
            self._kh.get_system_velocity_and_velocity_width_for_target(
                target, check_parent=True)
        lines_to_flag = self._kh.get_lines_to_flag(product=product)

        # Extract the spectral information needed for the regrid/rebin
        ranges_to_extract = self._kh.get_freq_ranges_for_cont_product(product)
        target_chanwidth = self._kh.get_channel_width_for_cont_product(product)

        valid_methods = [
            'regrid_then_rebin', 'rebin_then_regrid',
            'just_regrid', 'just_rebin']
        if method.lower().strip() not in valid_methods:
            logger.error(
                "Not a valid continuum extraction method - "+str(method))
            raise Exception(
                "Please specify a valid continuum extraction method.")

        logger.info("")
        logger.info("&%&%&%&%&%&%&%&%&%&%&%&%&%")
        logger.info("Extracting continuum product:")
        logger.info("... Extracting ranges: "+str(ranges_to_extract))
        logger.info("... Lines to flag: "+str(lines_to_flag))
        logger.info("... Target channel width: "+str(target_chanwidth))
        logger.info("... Method: "+str(method))
        logger.info("... From files: "+str(infile_list))
        logger.info("... To file: "+str(outfile))
        logger.info("&%&%&%&%&%&%&%&%&%&%&%&%&%")
        logger.info("")

        if not self._dry_run and casa_enabled:

            cvr.batch_extract_continuum(
                infile_list=infile_list,
                outfile=outfile,
                ranges_to_extract=ranges_to_extract,
                target_chan_ghz=target_chanwidth,
                lines_to_flag=lines_to_flag,
                vsys_kms=vsys_kms,
                vwidth_kms=vwidth_kms,
                method=method,
                exact=exact,
                overwrite=overwrite,
                clear_pointing=False,
                require_full_cont_coverage=require_full_cont_coverage)

            if do_statwt:

                # not sure if we need this here
                pass

        return()

    def task_remove_concat(
            self,
            target=None,
            product=None,
            config=None,
            extra_ext_in='',
            suffixes=None):
        """
        Remove any concatenated measurement sets. These are
        intermediate (though time consuming) products not needed for
        imaging. This procedure wipes them and saves disk space.
        """

        # Error checking

        if target is None:
            logger.error("Please specify a target.")
            raise Exception("Please specify a target.")

        if product is None:
            logger.error("Please specify a product.")
            raise Exception("Please specify a product.")

        if config is None:
            logger.error("Please specify a config.")
            raise Exception("Please specify a config.")

        _ = self._kh.get_imaging_dir_for_target(target, changeto=True)

        if suffixes is None:
            suffixes = ['']
        if isinstance(suffixes, list):
            suffixes = [suffixes]

        for this_suffix in suffixes:
            if this_suffix == '':
                this_suffix = None

            infile = fnames.get_vis_filename(
                target=target, config=config, product=product,
                ext=extra_ext_in, suffix=this_suffix)

            logger.info('Removing '+infile)

            if not self._dry_run:
                os.system('rm -rf '+infile)


#endregion<|MERGE_RESOLUTION|>--- conflicted
+++ resolved
@@ -45,11 +45,7 @@
 if casa_enabled:
     logger.debug('casa_enabled = True')
     from . import casaVisRoutines as cvr
-<<<<<<< HEAD
-    reload(cvr)  #<TODO><DEBUG>#
-=======
     # reload(cvr) #<TODO><DEBUG>#
->>>>>>> 63677e1f
 else:
     logger.debug('casa_enabled = False')
     sys.path.append(os.path.dirname(os.path.abspath(__file__)))
@@ -107,14 +103,9 @@
         The strict_config option sets whether to require that a target has data
         from ALL arrays that make up the configuration (True) or not (False).
 
-<<<<<<< HEAD
         The require_full_line_coverage option sets whether to require a
         measurement set to completely cover a given line's frequency range
         (True) or not (False).
-=======
-        The require_full_line_coverage option sets whether to require a measurement set
-        to completely cover a given line's frequency range (True) or not (False).
->>>>>>> 63677e1f
         """
 
         if make_directories:
@@ -151,17 +142,6 @@
 
                 if do_copy:
 
-<<<<<<< HEAD
-                    self.task_split(
-                        target=this_target,
-                        project=this_project,
-                        array_tag=this_array_tag,
-                        obsnum=this_obsnum,
-                        product=this_product,
-                        timebin=timebin,
-                        require_full_line_coverage=require_full_line_coverage,
-                        overwrite=overwrite)
-=======
                         self.task_split(
                             target = this_target,
                             project = this_project,
@@ -172,7 +152,6 @@
                             require_full_line_coverage = require_full_line_coverage,
                             overwrite = overwrite,
                             )
->>>>>>> 63677e1f
 
                 # Run custom processing. Not currently used.
 
@@ -227,7 +206,6 @@
                     self.task_extract_line(
                         target=this_target,
                         config=this_config,
-<<<<<<< HEAD
                         product=this_product,
                         exact=False,
                         do_statwt=statwt_line,
@@ -245,38 +223,6 @@
                     do_configs=True,
                     just_cont=True,
                     just_interf=True):
-=======
-                        strict=True)
-
-                if do_extract_line:
-
-                    if this_product in self._kh.get_line_products():
-
-                        self.task_extract_line(
-                            target = this_target,
-                            config = this_config,
-                            product = this_product,
-                            exact = False,
-                            do_statwt = statwt_line,
-                            extra_ext_in = "",
-                            contsub = "prefer",
-                            # could add algorithm flags here
-                            require_full_line_coverage = require_full_line_coverage,
-                            overwrite = overwrite,
-                            strict_config = strict_config,
-                            )
-
-        for this_target, this_product, this_config in \
-                self.looper(do_targets=True,do_products=True,do_configs=True,
-                            just_cont=True,just_interf=True):
-
-                # Same as above - check / revise
-                if strict_config:
-                    self._kh.has_data_for_config(
-                        target=this_target,
-                        config=this_config,
-                        strict=True)
->>>>>>> 63677e1f
 
             # Same as above - check / revise
             if strict_config:
@@ -334,7 +280,6 @@
 
     def task_split(
             self,
-<<<<<<< HEAD
             target=None,
             project=None,
             array_tag=None,
@@ -346,20 +291,6 @@
             use_symlink=True,
             require_full_line_coverage=False,
             overwrite=False):
-=======
-            target = None,
-            project = None,
-            array_tag = None,
-            obsnum = None,
-            product = None,
-            extra_ext_out = '',
-            do_statwt = False,
-            timebin = None,
-            use_symlink = True,
-            require_full_line_coverage = False,
-            overwrite = False,
-            ):
->>>>>>> 63677e1f
         """
         Copy visibility data for one target, project, array_tag,
         obsnum combination from their original location to the imaging
@@ -727,7 +658,6 @@
 
     def task_extract_line(
             self,
-<<<<<<< HEAD
             target=None,
             product=None,
             config=None,
@@ -741,22 +671,6 @@
             require_full_line_coverage=False,
             overwrite=False,
             strict_config=True):
-=======
-            target = None,
-            product = None,
-            config = None,
-            exact = False,
-            contsub = "prefer",
-            extra_ext_in = '',
-            extra_ext_out = '',
-            do_statwt = True,
-            edge_for_statwt = None,
-            method = "regrid_then_rebin",
-            require_full_line_coverage = False,
-            overwrite = False,
-            strict_config = True,
-            ):
->>>>>>> 63677e1f
         """
         Extract spectral line data from ms data for the input target,
         config and product.
@@ -915,20 +829,11 @@
                 target_chan_kms=target_chanwidth,
                 line=line_to_extract,
                 vsys_kms=vsys_kms, vwidth_kms=vwidth_kms,
-<<<<<<< HEAD
                 method=method,
                 exact=exact,
                 overwrite=overwrite,
                 clear_pointing=False,
                 require_full_line_coverage=require_full_line_coverage)
-=======
-                method = 'regrid_then_rebin',
-                exact = exact,
-                overwrite = overwrite,
-                clear_pointing = False,
-                require_full_line_coverage = require_full_line_coverage,
-                )
->>>>>>> 63677e1f
 
             if do_statwt:
 
