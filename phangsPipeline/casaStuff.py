# CASA imports
try:
    from taskinit import *

    # Import specific CASA tasks. Not all of these are used by this
    # package, so this could be pared in the future.
    from concat import concat
    from exportfits import exportfits
    from feather import feather
    from flagdata import flagdata
    from imhead import imhead
    from immath import immath
    from impbcor import impbcor
    from importfits import importfits
    from imrebin import imrebin
    from imregrid import imregrid
    from imsmooth import imsmooth
    from imstat import imstat
    from imsubimage import imsubimage
    from imtrans import imtrans
    from imval import imval
    from makemask import makemask
    from mstransform import mstransform
    from split import split
    from statwt import statwt
    from tclean import tclean
    from uvcontsub import uvcontsub
    from visstat import visstat

    # Version

    simple_version = '.'.join((casa['version'].split('.'))[0:2])

    # sdintimaging imports

    try:
        from sdintimaging import sdintimaging
    except ImportError:
        pass

except (ImportError, ModuleNotFoundError):

    # This is for CASA6

<<<<<<< HEAD
    from casatools import (table, image, imager, msmetadata)

    tb = table()
=======
    from casatools import table, image, imager, msmetadata
>>>>>>> f9068082

    iatool = image
    imtool = imager
    msmdtool = msmetadata
    tbtool = table

    import casatools
    simple_version = casatools.version()

    from casatasks import (concat,
                           exportfits,
                           feather,
                           flagdata,
                           imhead,
                           immath,
                           impbcor,
                           importfits,
                           imrebin,
                           imregrid,
                           imsmooth,
                           imstat,
                           imsubimage,
                           imtrans,
                           imval,
                           makemask,
                           mstransform,
                           sdintimaging,
                           split,
                           statwt,
                           tclean,
                           uvcontsub,
                           visstat)

    from casatasks.private import sdint_helper<|MERGE_RESOLUTION|>--- conflicted
+++ resolved
@@ -42,13 +42,7 @@
 
     # This is for CASA6
 
-<<<<<<< HEAD
     from casatools import (table, image, imager, msmetadata)
-
-    tb = table()
-=======
-    from casatools import table, image, imager, msmetadata
->>>>>>> f9068082
 
     iatool = image
     imtool = imager
