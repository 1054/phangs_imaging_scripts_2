--- conflicted
+++ resolved
@@ -734,12 +734,8 @@
         this_record += str(current_noise)+'Jy/beam, '
         this_record += str(current_flux)+'Jy*chan, '
         this_record += str(frac_delta_flux)+''
-<<<<<<< HEAD
-
-=======
         this_record += '\n'
-            
->>>>>>> c30d3cfd
+
         # Print the current record to the screen
 
         record.append(this_record)
